/*
 * Jenkins Plugin for SonarQube, open source software quality management tool.
 * mailto:contact AT sonarsource DOT com
 *
 * Jenkins Plugin for SonarQube is free software; you can redistribute it and/or
 * modify it under the terms of the GNU Lesser General Public
 * License as published by the Free Software Foundation; either
 * version 3 of the License, or (at your option) any later version.
 *
 * Jenkins Plugin for SonarQube is distributed in the hope that it will be useful,
 * but WITHOUT ANY WARRANTY; without even the implied warranty of
 * MERCHANTABILITY or FITNESS FOR A PARTICULAR PURPOSE.  See the GNU
 * Lesser General Public License for more details.
 *
 * You should have received a copy of the GNU Lesser General Public License
 * along with this program; if not, write to the Free Software Foundation,
 * Inc., 51 Franklin Street, Fifth Floor, Boston, MA  02110-1301, USA.
 */
/*
 * Sonar is free software; you can redistribute it and/or
 * modify it under the terms of the GNU Lesser General Public
 * License as published by the Free Software Foundation; either
 * version 3 of the License, or (at your option) any later version.
 *
 * Sonar is distributed in the hope that it will be useful,
 * but WITHOUT ANY WARRANTY; without even the implied warranty of
 * MERCHANTABILITY or FITNESS FOR A PARTICULAR PURPOSE.  See the GNU
 * Lesser General Public License for more details.
 *
 * You should have received a copy of the GNU Lesser General Public
 * License along with Sonar; if not, write to the Free Software
 * Foundation, Inc., 51 Franklin Street, Fifth Floor, Boston, MA  02
 */
package hudson.plugins.sonar;

import hudson.Util;
import hudson.plugins.sonar.model.TriggersConfig;
import hudson.util.Scrambler;
<<<<<<< HEAD
import jenkins.model.Jenkins;
=======
import hudson.util.Secret;

>>>>>>> 53322740
import org.apache.commons.lang.StringUtils;
import org.kohsuke.stapler.DataBoundConstructor;

public class SonarInstallation {

  /**
   * @return all available installations, never <tt>null</tt>
   * @since 1.7
   */
  public static final SonarInstallation[] all() {
    Jenkins jenkins = Jenkins.getInstance();
    if (jenkins == null) {
      // for unit test
      return new SonarInstallation[0];
    }
    SonarPublisher.DescriptorImpl sonarDescriptor = Jenkins.getInstance().getDescriptorByType(SonarPublisher.DescriptorImpl.class);
    return sonarDescriptor.getInstallations();
  }

  /**
   * @return installation by name, <tt>null</tt> if not found
   * @since 1.7
   */
  public static final SonarInstallation get(String name) {
    SonarInstallation[] available = all();
    if (StringUtils.isEmpty(name) && available.length > 0) {
      return available[0];
    }
    for (SonarInstallation si : available) {
      if (StringUtils.equals(name, si.getName())) {
        return si;
      }
    }
    return null;
  }

  private final String name;
  private final boolean disabled;
  private final String serverUrl;

  /**
   * @since 1.5
   */
  private String mojoVersion;

  private final String databaseUrl;
  private final String databaseLogin;
  @Deprecated private transient String databasePassword;
  private final String additionalProperties;

  private TriggersConfig triggers;

  /**
   * @since 2.0.1
   */
  private String sonarLogin;
  @Deprecated private transient String sonarPassword;

  /**
   * @since 2.2
   */
  private Secret databaseSecret;
  private Secret sonarSecret;

  @DataBoundConstructor
  public SonarInstallation(String name, boolean disabled,
    String serverUrl,
    String databaseUrl, String databaseLogin, String databasePassword,
    String mojoVersion, String additionalProperties, TriggersConfig triggers,
    String sonarLogin, String sonarPassword) {
    this.name = name;
    this.disabled = disabled;
    this.serverUrl = serverUrl;
    this.databaseUrl = databaseUrl;
    this.databaseLogin = databaseLogin;
    setDatabasePassword(databasePassword);
    this.mojoVersion = mojoVersion;
    this.additionalProperties = additionalProperties;
    this.triggers = triggers;
    this.sonarLogin = sonarLogin;
    setSonarPassword(sonarPassword);
  }

  public String getName() {
    return name;
  }

  public boolean isDisabled() {
    return disabled;
  }

  public String getServerUrl() {
    return serverUrl;
  }

  /**
   * @return version of sonar-maven-plugin to use
   * @since 1.5
   */
  public String getMojoVersion() {
    return mojoVersion;
  }

  public String getDatabaseUrl() {
    return databaseUrl;
  }

  public String getDatabaseLogin() {
    return databaseLogin;
  }

  public String getDatabasePassword() {
    return Secret.toString(databaseSecret);
  }

  /**
   * @since 1.7
   */
  public final void setDatabasePassword(String password) {
    databaseSecret = Secret.fromString(Util.fixEmptyAndTrim(password));
  }

  /**
   * For internal use only. Allows to perform migration.
   *
   * @since 1.7
   */
  public String getScrambledDatabasePassword() {
    return databaseSecret.getEncryptedValue();
  }

  public String getAdditionalProperties() {
    return additionalProperties;
  }

  public TriggersConfig getTriggers() {
    if (triggers == null) {
      triggers = new TriggersConfig();
    }
    return triggers;
  }

  /**
   * @since 2.0.1
   */
  public String getSonarLogin() {
    return sonarLogin;
  }

  /**
   * @since 2.0.1
   */
  public String getSonarPassword() {
    return Secret.toString(sonarSecret);
  }

  public final void setSonarPassword(String sonarPassword) {
    sonarSecret = Secret.fromString(Util.fixEmptyAndTrim(sonarPassword));
  }

  @SuppressWarnings("deprecation")
  private Object readResolve() {
    // Perform password migration to configVersion=2.
    // Data will be persisted when SonarPublisher.DescriptorImpl is saved.

    SonarPlugin plugin = Hudson.getInstance().getPlugin(SonarPlugin.class);

    if (databaseSecret == null) {
      if (plugin.configVersion == 1) {
        databasePassword = Scrambler.descramble(databasePassword);
      }
      setDatabasePassword(databasePassword);
      databasePassword = null;
    }

    if (sonarSecret == null) {
      if (plugin.configVersion == 1) {
        sonarPassword = Scrambler.descramble(sonarPassword);
      }
      setSonarPassword(sonarPassword);
      sonarPassword = null;
    }

    plugin.configVersion = 2;

    return this;
  }
}<|MERGE_RESOLUTION|>--- conflicted
+++ resolved
@@ -36,12 +36,8 @@
 import hudson.Util;
 import hudson.plugins.sonar.model.TriggersConfig;
 import hudson.util.Scrambler;
-<<<<<<< HEAD
+import hudson.util.Secret;
 import jenkins.model.Jenkins;
-=======
-import hudson.util.Secret;
-
->>>>>>> 53322740
 import org.apache.commons.lang.StringUtils;
 import org.kohsuke.stapler.DataBoundConstructor;
 
@@ -89,7 +85,8 @@
 
   private final String databaseUrl;
   private final String databaseLogin;
-  @Deprecated private transient String databasePassword;
+  @Deprecated
+  private transient String databasePassword;
   private final String additionalProperties;
 
   private TriggersConfig triggers;
@@ -98,7 +95,8 @@
    * @since 2.0.1
    */
   private String sonarLogin;
-  @Deprecated private transient String sonarPassword;
+  @Deprecated
+  private transient String sonarPassword;
 
   /**
    * @since 2.2
@@ -202,31 +200,20 @@
     sonarSecret = Secret.fromString(Util.fixEmptyAndTrim(sonarPassword));
   }
 
-  @SuppressWarnings("deprecation")
   private Object readResolve() {
-    // Perform password migration to configVersion=2.
+    // Perform password migration to Secret (SONARJNKNS-201)
     // Data will be persisted when SonarPublisher.DescriptorImpl is saved.
 
-    SonarPlugin plugin = Hudson.getInstance().getPlugin(SonarPlugin.class);
-
-    if (databaseSecret == null) {
-      if (plugin.configVersion == 1) {
-        databasePassword = Scrambler.descramble(databasePassword);
-      }
-      setDatabasePassword(databasePassword);
+    if (databasePassword != null) {
+      setDatabasePassword(Scrambler.descramble(databasePassword));
       databasePassword = null;
     }
 
-    if (sonarSecret == null) {
-      if (plugin.configVersion == 1) {
-        sonarPassword = Scrambler.descramble(sonarPassword);
-      }
-      setSonarPassword(sonarPassword);
+    if (sonarPassword != null) {
+      setSonarPassword(Scrambler.descramble(sonarPassword));
       sonarPassword = null;
     }
 
-    plugin.configVersion = 2;
-
     return this;
   }
 }